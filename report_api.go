// Copyright 2019 The Cockroach Authors.
//
// Licensed under the Apache License, Version 2.0 (the "License");
// you may not use this file except in compliance with the License.
// You may obtain a copy of the License at
//
//     http://www.apache.org/licenses/LICENSE-2.0
//
// Unless required by applicable law or agreed to in writing, software
// distributed under the License is distributed on an "AS IS" BASIS,
// WITHOUT WARRANTIES OR CONDITIONS OF ANY KIND, either express or
// implied. See the License for the specific language governing
// permissions and limitations under the License.

package errors

import (
	"github.com/cockroachdb/errors/report"
<<<<<<< HEAD
	raven "github.com/tooolbox/raven-go"
=======
	"github.com/getsentry/sentry-go"
>>>>>>> 3697abcd
)

// BuildSentryReport forwards a definition.
func BuildSentryReport(err error) (*sentry.Event, map[string]interface{}) {
	return report.BuildSentryReport(err)
}

// ReportError forwards a definition.
func ReportError(err error) string { return report.ReportError(err) }<|MERGE_RESOLUTION|>--- conflicted
+++ resolved
@@ -16,11 +16,7 @@
 
 import (
 	"github.com/cockroachdb/errors/report"
-<<<<<<< HEAD
-	raven "github.com/tooolbox/raven-go"
-=======
 	"github.com/getsentry/sentry-go"
->>>>>>> 3697abcd
 )
 
 // BuildSentryReport forwards a definition.
